--- conflicted
+++ resolved
@@ -52,134 +52,37 @@
 
 
 def create_app():
-<<<<<<< HEAD
-  """
-  Factory function to create and configure the Flask application.
-  """
-  app = Flask(__name__)
-  
-  # Configure CORS to allow requests from the frontend
-  CORS(
-      app,
-      resources={
-          r"/api/*": {
-              "origins": ["http://localhost:5173","https://new-meallensai.vercel.app","https://meallensai.com/"],
-              "methods": ["GET", "POST", "PUT", "DELETE", "OPTIONS"],
-              "allow_headers": ["Content-Type", "Authorization"],
-              "supports_credentials": True,
-              "expose_headers": ["Content-Type", "Authorization"],
-              "max_age": 600  # Cache preflight request for 10 minutes
-          }
-      },
-      supports_credentials=True
-  )
-  
-  # Add CORS headers to all responses for preflight requests
-  @app.after_request
-  def after_request(response):
-      # Only add CORS headers if they're not already set by Flask-CORS
-      if 'Access-Control-Allow-Origin' not in response.headers:
-          response.headers.add('Access-Control-Allow-Origin', '*')
-          response.headers.add('Access-Control-Allow-Headers', 'Content-Type, Authorization')
-          response.headers.add('Access-Control-Allow-Methods', 'GET, POST, PUT, DELETE, OPTIONS')
-          response.headers.add('Access-Control-Allow-Credentials', 'true')
-      return response
-
-  # Initialize Supabase clients
-  supabase_url = os.environ.get("SUPABASE_URL")
-  supabase_service_role_key = os.environ.get("SUPABASE_SERVICE_ROLE_KEY")
-  
-  if not supabase_url or not supabase_service_role_key:
-      raise ValueError("Missing required Supabase credentials in .env file")
-  
-  # Create Supabase client with service role key for admin operations
-  app.supabase_service = SupabaseService(supabase_url, supabase_service_role_key)
-  
-  # Initialize PaymentService if enabled
-  # --- SIMULATION MODE: Paystack integration is disabled for now ---
-  # The following block is commented out for backend testing. Uncomment to enable real Paystack integration.
-  '''
-  if PAYMENT_ENABLED:
-      try:
-          # Only initialize if Paystack keys are provided
-          paystack_secret = os.environ.get("PAYSTACK_SECRET_KEY")
-          if paystack_secret:
-              app.payment_service = PaymentService(app.supabase_service.supabase)
-              print("Payment service initialized successfully.")
-              # Add Paystack connection test/print
-              try:
-                  print("[Paystack] PAYSTACK_SECRET_KEY loaded. Attempting to connect...")
-                  import requests
-                  headers = {"Authorization": f"Bearer {paystack_secret}"}
-                  resp = requests.get("https://api.paystack.co/plan", headers=headers, timeout=5)
-                  if resp.status_code == 200:
-                      print("[Paystack] Connected to Paystack API successfully!")
-                  else:
-                      print(f"[Paystack] Could not connect to Paystack API. Status: {resp.status_code}, Response: {resp.text}")
-              except Exception as e:
-                  print(f"[Paystack] Error connecting to Paystack API: {e}")
-          else:
-              print("Payment service disabled - PAYSTACK_SECRET_KEY not provided")
-              app.payment_service = None
-      except Exception as e:
-          print(f"Warning: Failed to initialize PaymentService: {str(e)}")
-          print("Payment features will be disabled.")
-          app.payment_service = None
-  else:
-      print("Payment service disabled - payment features will be unavailable")
-  '''
-  # --- END SIMULATION MODE ---
-  # For simulation, use the simulated payment service
-  print("[SIMULATION] Using SimulatedPaymentService. No real payments will be processed.")
-  try:
-      from services.payment_service import SimulatedPaymentService
-      app.payment_service = SimulatedPaymentService(app.supabase_service.supabase)
-      print("Simulated payment service initialized successfully.")
-  except Exception as e:
-      print(f"Warning: Failed to initialize SimulatedPaymentService: {str(e)}")
-      app.payment_service = None
-  
-  # Initialize AuthService with Supabase client only
-  try:
-      app.auth_service = AuthService(app.supabase_service.supabase)
-      print("AuthService initialized successfully.")
-  except Exception as e:
-      print(f"Warning: Failed to initialize AuthService: {str(e)}")
-      print("Authentication features will be disabled.")
-      app.auth_service = None
-
-  # Register blueprints with API prefix
-  app.register_blueprint(food_detection_bp, url_prefix='/api/food_detection')
-  app.register_blueprint(feedback_bp, url_prefix='/api')
-  app.register_blueprint(meal_plan_bp, url_prefix='/api')
-  app.register_blueprint(auth_bp, url_prefix='/api')
-  app.register_blueprint(ai_session_bp, url_prefix='/api')
-  app.register_blueprint(session_bp, url_prefix='/api')
-  app.register_blueprint(settings_bp, url_prefix='/api')
-  app.register_blueprint(server_time_routes, url_prefix='/api')
-  app.register_blueprint(health_bp)  # Health routes don't need API prefix
-  
-  # Register payment routes if enabled
-  if PAYMENT_ROUTES_ENABLED:
-      app.register_blueprint(payment_bp, url_prefix='/api/payment')
-      print("Payment routes registered.")
-  else:
-      print("Payment routes disabled.")
-
-  return app
-=======
     """
     Factory function to create and configure the Flask application.
     """
     app = Flask(__name__)
-
-    # Configure CORS to allow requests from any origin, without credentials (due to CORS limitations)
+    
+    # Configure CORS to allow requests from the frontend
     CORS(
         app,
         resources={
             r"/api/*": {
-                "origins": "*",  # Allow all origins
+                "origins": ["http://localhost:5173","https://new-meallensai.vercel.app","https://meallensai.com/"],
                 "methods": ["GET", "POST", "PUT", "DELETE", "OPTIONS"],
+                "allow_headers": ["Content-Type", "Authorization"],
+                "supports_credentials": True,
+                "expose_headers": ["Content-Type", "Authorization"],
+                "max_age": 600  # Cache preflight request for 10 minutes
+            }
+        },
+        supports_credentials=True
+    )
+    
+    # Add CORS headers to all responses for preflight requests
+    @app.after_request
+    def after_request(response):
+        # Only add CORS headers if they're not already set by Flask-CORS
+        if 'Access-Control-Allow-Origin' not in response.headers:
+            response.headers.add('Access-Control-Allow-Origin', '*')
+            response.headers.add('Access-Control-Allow-Headers', 'Content-Type, Authorization')
+            response.headers.add('Access-Control-Allow-Methods', 'GET, POST, PUT, DELETE, OPTIONS')
+            response.headers.add('Access-Control-Allow-Credentials', 'true')
+        return response
                 "allow_headers": ["Content-Type", "Authorization"],
                 "supports_credentials": False,  # Can't use credentials with wildcard origin
                 "expose_headers": ["Content-Type", "Authorization"],
@@ -283,7 +186,6 @@
 
     return app
 
->>>>>>> 5f5aa414
 
 if __name__ == '__main__':
     app = create_app()
